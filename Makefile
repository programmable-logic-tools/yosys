--- conflicted
+++ resolved
@@ -715,12 +715,9 @@
 	+cd tests/arch && bash run-test.sh
 	+cd tests/ice40 && bash run-test.sh $(SEEDOPT)
 	+cd tests/rpc && bash run-test.sh
-<<<<<<< HEAD
 	+cd tests/anlogic && bash run-test.sh $(SEEDOPT)
-=======
 	+cd tests/ecp5 && bash run-test.sh $(SEEDOPT)
 	+cd tests/xilinx && bash run-test.sh $(SEEDOPT)
->>>>>>> 5ffb0053
 	@echo ""
 	@echo "  Passed \"make test\"."
 	@echo ""
