/*
 *  yosys -- Yosys Open SYnthesis Suite
 *
 *  Copyright (C) 2012  Clifford Wolf <clifford@clifford.at>
 *                2019  Eddie Hung <eddie@fpgeh.com>
 *
 *  Permission to use, copy, modify, and/or distribute this software for any
 *  purpose with or without fee is hereby granted, provided that the above
 *  copyright notice and this permission notice appear in all copies.
 *
 *  THE SOFTWARE IS PROVIDED "AS IS" AND THE AUTHOR DISCLAIMS ALL WARRANTIES
 *  WITH REGARD TO THIS SOFTWARE INCLUDING ALL IMPLIED WARRANTIES OF
 *  MERCHANTABILITY AND FITNESS. IN NO EVENT SHALL THE AUTHOR BE LIABLE FOR
 *  ANY SPECIAL, DIRECT, INDIRECT, OR CONSEQUENTIAL DAMAGES OR ANY DAMAGES
 *  WHATSOEVER RESULTING FROM LOSS OF USE, DATA OR PROFITS, WHETHER IN AN
 *  ACTION OF CONTRACT, NEGLIGENCE OR OTHER TORTIOUS ACTION, ARISING OUT OF
 *  OR IN CONNECTION WITH THE USE OR PERFORMANCE OF THIS SOFTWARE.
 *
 */

// https://stackoverflow.com/a/46137633
#ifdef _MSC_VER
#include <stdlib.h>
#define bswap32 _byteswap_ulong
#elif defined(__APPLE__)
#include <libkern/OSByteOrder.h>
#define bswap32 OSSwapInt32
#elif defined(__GNUC__)
#define bswap32 __builtin_bswap32
#else
#include <cstdint>
inline static uint32_t bswap32(uint32_t x)
{
	// https://stackoverflow.com/a/27796212
	register uint32_t value = number_to_be_reversed;
	uint8_t lolo = (value >> 0) & 0xFF;
	uint8_t lohi = (value >> 8) & 0xFF;
	uint8_t hilo = (value >> 16) & 0xFF;
	uint8_t hihi = (value >> 24) & 0xFF;
	return (hihi << 24)
		| (hilo << 16)
		| (lohi << 8)
		| (lolo << 0);
}
#endif

#include "kernel/yosys.h"
#include "kernel/sigtools.h"
#include "kernel/utils.h"

USING_YOSYS_NAMESPACE
PRIVATE_NAMESPACE_BEGIN

inline int32_t to_big_endian(int32_t i32) {
#if __BYTE_ORDER__ == __ORDER_LITTLE_ENDIAN__
	return bswap32(i32);
#elif __BYTE_ORDER__ == __ORDER_BIG_ENDIAN__
	return i32;
#else
#error "Unknown endianness"
#endif
}

void aiger_encode(std::ostream &f, int x)
{
	log_assert(x >= 0);

	while (x & ~0x7f) {
		f.put((x & 0x7f) | 0x80);
		x = x >> 7;
	}

	f.put(x);
}

struct XAigerWriter
{
	Module *module;
	SigMap sigmap;

	pool<SigBit> input_bits, output_bits;
	dict<SigBit, SigBit> not_map, alias_map;
	dict<SigBit, pair<SigBit, SigBit>> and_map;
	vector<SigBit> ci_bits, co_bits;
	dict<SigBit, Cell*> ff_bits;
	dict<SigBit, float> arrival_times;

	vector<pair<int, int>> aig_gates;
	vector<int> aig_outputs;
	int aig_m = 0, aig_i = 0, aig_l = 0, aig_o = 0, aig_a = 0;

	dict<SigBit, int> aig_map;
	dict<SigBit, int> ordered_outputs;

	vector<Cell*> box_list;

	int mkgate(int a0, int a1)
	{
		aig_m++, aig_a++;
		aig_gates.push_back(a0 > a1 ? make_pair(a0, a1) : make_pair(a1, a0));
		return 2*aig_m;
	}

	int bit2aig(SigBit bit)
	{
		auto it = aig_map.find(bit);
		if (it != aig_map.end()) {
			log_assert(it->second >= 0);
			return it->second;
		}

		// NB: Cannot use iterator returned from aig_map.insert()
		//     since this function is called recursively

		int a = -1;
		if (not_map.count(bit)) {
			a = bit2aig(not_map.at(bit)) ^ 1;
		} else
		if (and_map.count(bit)) {
			auto args = and_map.at(bit);
			int a0 = bit2aig(args.first);
			int a1 = bit2aig(args.second);
			a = mkgate(a0, a1);
		} else
		if (alias_map.count(bit)) {
			a = bit2aig(alias_map.at(bit));
		}

		if (bit == State::Sx || bit == State::Sz) {
			log_debug("Design contains 'x' or 'z' bits. Treating as 1'b0.\n");
			a = aig_map.at(State::S0);
		}

		log_assert(a >= 0);
		aig_map[bit] = a;
		return a;
	}

	XAigerWriter(Module *module, bool holes_mode=false) : module(module), sigmap(module)
	{
		pool<SigBit> undriven_bits;
		pool<SigBit> unused_bits;

		// promote public wires
		for (auto wire : module->wires())
			if (wire->name[0] == '\\')
				sigmap.add(wire);

		// promote input wires
		for (auto wire : module->wires())
			if (wire->port_input)
				sigmap.add(wire);

		// promote keep wires
		for (auto wire : module->wires())
			if (wire->get_bool_attribute(ID::keep))
				sigmap.add(wire);

		for (auto wire : module->wires())
			for (int i = 0; i < GetSize(wire); i++)
			{
				SigBit wirebit(wire, i);
				SigBit bit = sigmap(wirebit);

				if (bit.wire == nullptr) {
					if (wire->port_output) {
						aig_map[wirebit] = (bit == State::S1) ? 1 : 0;
						output_bits.insert(wirebit);
					}
					continue;
				}

				undriven_bits.insert(bit);
				unused_bits.insert(bit);

				bool keep = wire->get_bool_attribute(ID::keep);
				if (wire->port_input || keep)
					input_bits.insert(bit);

				if (wire->port_output || keep) {
					if (bit != wirebit)
						alias_map[wirebit] = bit;
					output_bits.insert(wirebit);
				}
			}

<<<<<<< HEAD
		std::vector<int> arrivals;
=======
		dict<IdString,dict<IdString,int>> arrival_cache;
>>>>>>> 654247ab
		for (auto cell : module->cells()) {
			RTLIL::Module* inst_module = module->design->module(cell->type);
			if (!cell->has_keep_attr()) {
				if (cell->type == "$_NOT_")
				{
					SigBit A = sigmap(cell->getPort("\\A").as_bit());
					SigBit Y = sigmap(cell->getPort("\\Y").as_bit());
					unused_bits.erase(A);
					undriven_bits.erase(Y);
					not_map[Y] = A;
					continue;
				}

				if (cell->type == "$_AND_")
				{
					SigBit A = sigmap(cell->getPort("\\A").as_bit());
					SigBit B = sigmap(cell->getPort("\\B").as_bit());
					SigBit Y = sigmap(cell->getPort("\\Y").as_bit());
					unused_bits.erase(A);
					unused_bits.erase(B);
					undriven_bits.erase(Y);
					and_map[Y] = make_pair(A, B);
					continue;
				}

<<<<<<< HEAD
			RTLIL::Module* inst_module = module->design->module(cell->type);
			if (inst_module && inst_module->get_blackbox_attribute()) {
				auto it = cell->attributes.find("\\abc9_box_seq");
				if (it != cell->attributes.end()) {
					int abc9_box_seq = it->second.as_int();
					if (GetSize(box_list) <= abc9_box_seq)
						box_list.resize(abc9_box_seq+1);
					box_list[abc9_box_seq] = cell;
					// Only flop boxes may have arrival times
					//   (all others are combinatorial)
					if (!inst_module->get_bool_attribute("\\abc9_flop"))
						continue;
				}

				for (const auto &conn : cell->connections()) {
					auto port_wire = inst_module->wire(conn.first);
					if (port_wire->port_output) {
						arrivals.clear();
						auto it = port_wire->attributes.find("\\abc9_arrival");
						if (it == port_wire->attributes.end())
							continue;
						if (it->second.flags == 0)
							arrivals.emplace_back(it->second.as_int());
						else
							for (const auto &tok : split_tokens(it->second.decode_string()))
								arrivals.push_back(atoi(tok.c_str()));
						if (GetSize(arrivals) > 1 && GetSize(arrivals) != GetSize(port_wire))
							log_error("%s.%s is %d bits wide but abc9_arrival = %s has %d value(s)!\n", log_id(cell->type), log_id(conn.first),
									GetSize(port_wire), log_signal(it->second), GetSize(arrivals));
						auto jt = arrivals.begin();

#ifndef NDEBUG
						if (ys_debug(1)) {
							static std::set<std::pair<IdString,IdString>> seen;
							if (seen.emplace(cell->type, conn.first).second) log("%s.%s abc9_arrival = %d\n", log_id(cell->type), log_id(conn.first), *jt);
						}
#endif

						for (auto bit : sigmap(conn.second)) {
							arrival_times[bit] = *jt;
							if (arrivals.size() > 1)
								jt++;
=======
				if (cell->type == "$__ABC9_FF_" &&
						// The presence of an abc9_mergeability attribute indicates
						//   that we do want to pass this flop to ABC
						cell->attributes.count("\\abc9_mergeability"))
				{
					SigBit D = sigmap(cell->getPort("\\D").as_bit());
					SigBit Q = sigmap(cell->getPort("\\Q").as_bit());
					unused_bits.erase(D);
					undriven_bits.erase(Q);
					alias_map[Q] = D;
					auto r YS_ATTRIBUTE(unused) = ff_bits.insert(std::make_pair(D, cell));
					log_assert(r.second);
					continue;
				}

				if (inst_module) {
					auto it = cell->attributes.find("\\abc9_box_seq");
					if (it != cell->attributes.end()) {
						int abc9_box_seq = it->second.as_int();
						if (GetSize(box_list) <= abc9_box_seq)
							box_list.resize(abc9_box_seq+1);
						box_list[abc9_box_seq] = cell;
						// Only flop boxes may have arrival times
						if (!inst_module->get_bool_attribute("\\abc9_flop"))
							continue;
					}

					auto &cell_arrivals = arrival_cache[cell->type];
					for (const auto &conn : cell->connections()) {
						auto r = cell_arrivals.insert(conn.first);
						auto &arrival = r.first->second;
						if (r.second) {
							auto port_wire = inst_module->wire(conn.first);
							if (port_wire->port_output) {
								auto it = port_wire->attributes.find("\\abc9_arrival");
								if (it != port_wire->attributes.end()) {
									if (it->second.flags != 0)
										log_error("Attribute 'abc9_arrival' on port '%s' of module '%s' is not an integer.\n", log_id(port_wire), log_id(cell->type));
									arrival = it->second.as_int();
								}
							}
>>>>>>> 654247ab
						}
					}
				}
			}

			bool cell_known = inst_module || cell->known();
			for (const auto &c : cell->connections()) {
				if (c.second.is_fully_const()) continue;
				auto port_wire = inst_module ? inst_module->wire(c.first) : nullptr;
				auto is_input = (port_wire && port_wire->port_input) || !cell_known || cell->input(c.first);
				auto is_output = (port_wire && port_wire->port_output) || !cell_known || cell->output(c.first);
				if (!is_input && !is_output)
					log_error("Connection '%s' on cell '%s' (type '%s') not recognised!\n", log_id(c.first), log_id(cell), log_id(cell->type));

				if (is_input)
					for (auto b : c.second) {
						Wire *w = b.wire;
						if (!w) continue;
						// Do not add as PO if bit is already a PI
						if (input_bits.count(b))
							continue;
						if (!w->port_output || !cell_known) {
							SigBit I = sigmap(b);
							if (I != b)
								alias_map[b] = I;
							output_bits.insert(b);
						}
					}
			}

			//log_warning("Unsupported cell type: %s (%s)\n", log_id(cell->type), log_id(cell));
		}

		dict<IdString, std::vector<IdString>> box_ports;
		for (auto cell : box_list) {
			log_assert(cell);

			RTLIL::Module* box_module = module->design->module(cell->type);
			log_assert(box_module);
			log_assert(box_module->attributes.count("\\abc9_box_id"));

			auto r = box_ports.insert(cell->type);
			if (r.second) {
				// Make carry in the last PI, and carry out the last PO
				//   since ABC requires it this way
				IdString carry_in, carry_out;
				for (const auto &port_name : box_module->ports) {
					auto w = box_module->wire(port_name);
					log_assert(w);
					if (w->get_bool_attribute("\\abc9_carry")) {
						if (w->port_input) {
							if (carry_in != IdString())
								log_error("Module '%s' contains more than one 'abc9_carry' input port.\n", log_id(box_module));
							carry_in = port_name;
						}
						if (w->port_output) {
							if (carry_out != IdString())
								log_error("Module '%s' contains more than one 'abc9_carry' output port.\n", log_id(box_module));
							carry_out = port_name;
						}
					}
					else
						r.first->second.push_back(port_name);
				}

				if (carry_in != IdString() && carry_out == IdString())
					log_error("Module '%s' contains an 'abc9_carry' input port but no output port.\n", log_id(box_module));
				if (carry_in == IdString() && carry_out != IdString())
					log_error("Module '%s' contains an 'abc9_carry' output port but no input port.\n", log_id(box_module));
				if (carry_in != IdString()) {
					r.first->second.push_back(carry_in);
					r.first->second.push_back(carry_out);
				}
			}

			for (auto port_name : r.first->second) {
				auto w = box_module->wire(port_name);
				log_assert(w);
				auto rhs = cell->connections_.at(port_name, SigSpec());
				rhs.append(Const(State::Sx, GetSize(w)-GetSize(rhs)));
				if (w->port_input)
					for (auto b : rhs) {
						SigBit I = sigmap(b);
						if (b == RTLIL::Sx)
							b = State::S0;
						else if (I != b) {
							if (I == RTLIL::Sx)
								alias_map[b] = State::S0;
							else
								alias_map[b] = I;
						}
						co_bits.emplace_back(b);
						unused_bits.erase(I);
					}
				if (w->port_output)
					for (const auto &b : rhs.bits()) {
						SigBit O = sigmap(b);
						if (O != b)
							alias_map[O] = b;
						ci_bits.emplace_back(b);
						undriven_bits.erase(O);
						// If PI and CI, then must be a (* keep *) wire
						if (input_bits.erase(O)) {
							log_assert(output_bits.count(O));
							log_assert(O.wire->get_bool_attribute(ID::keep));
						}
					}
			}

			// Connect <cell>.abc9_ff.Q (inserted by abc9_map.v) as the last input to the flop box
			if (box_module->get_bool_attribute("\\abc9_flop")) {
				SigSpec rhs = module->wire(stringf("%s.abc9_ff.Q", cell->name.c_str()));
				if (rhs.empty())
					log_error("'%s.abc9_ff.Q' is not a wire present in module '%s'.\n", log_id(cell), log_id(module));

				for (auto b : rhs) {
					SigBit I = sigmap(b);
					if (b == RTLIL::Sx)
						b = State::S0;
					else if (I != b) {
						if (I == RTLIL::Sx)
							alias_map[b] = State::S0;
						else
							alias_map[b] = I;
					}
					co_bits.emplace_back(b);
					unused_bits.erase(I);
				}
			}
		}

		for (auto bit : input_bits)
			undriven_bits.erase(bit);
		for (auto bit : output_bits)
			unused_bits.erase(sigmap(bit));
		for (auto bit : unused_bits)
			undriven_bits.erase(bit);

		// Make all undriven bits a primary input
		for (auto bit : undriven_bits) {
			input_bits.insert(bit);
			undriven_bits.erase(bit);
		}

		if (holes_mode) {
			struct sort_by_port_id {
				bool operator()(const RTLIL::SigBit& a, const RTLIL::SigBit& b) const {
					return a.wire->port_id < b.wire->port_id ||
					    (a.wire->port_id == b.wire->port_id && a.offset < b.offset);
				}
			};
			input_bits.sort(sort_by_port_id());
			output_bits.sort(sort_by_port_id());
		}

		aig_map[State::S0] = 0;
		aig_map[State::S1] = 1;

		for (const auto &bit : input_bits) {
			aig_m++, aig_i++;
			log_assert(!aig_map.count(bit));
			aig_map[bit] = 2*aig_m;
		}

		for (const auto &i : ff_bits) {
			const Cell *cell = i.second;
			const SigBit &q = sigmap(cell->getPort("\\Q"));
			aig_m++, aig_i++;
			log_assert(!aig_map.count(q));
			aig_map[q] = 2*aig_m;
		}

		for (auto &bit : ci_bits) {
			aig_m++, aig_i++;
			// 1'bx may exist here due to a box output
			//   that has been padded to its full width
			if (bit == State::Sx)
				continue;
			log_assert(!aig_map.count(bit));
			aig_map[bit] = 2*aig_m;
		}

		for (auto bit : co_bits) {
			ordered_outputs[bit] = aig_o++;
			aig_outputs.push_back(bit2aig(bit));
		}

		for (const auto &bit : output_bits) {
			ordered_outputs[bit] = aig_o++;
			int aig;
			// Unlike bit2aig() which checks aig_map first, for
			//   inout/keep bits, since aig_map will point to
			//   the PI, first attempt to find the NOT/AND driver
			//   before resorting to an aig_map lookup (which
			//   could be another PO)
			if (input_bits.count(bit)) {
				if (not_map.count(bit)) {
					aig = bit2aig(not_map.at(bit)) ^ 1;
				} else if (and_map.count(bit)) {
					auto args = and_map.at(bit);
					int a0 = bit2aig(args.first);
					int a1 = bit2aig(args.second);
					aig = mkgate(a0, a1);
				}
				else
					aig = aig_map.at(bit);
			}
			else
				aig = bit2aig(bit);
			aig_outputs.push_back(aig);
		}

		for (auto &i : ff_bits) {
			const SigBit &d = i.first;
			aig_o++;
			aig_outputs.push_back(aig_map.at(d));
		}
	}

	void write_aiger(std::ostream &f, bool ascii_mode)
	{
		int aig_obc = aig_o;
		int aig_obcj = aig_obc;
		int aig_obcjf = aig_obcj;

		log_assert(aig_m == aig_i + aig_l + aig_a);
		log_assert(aig_obcjf == GetSize(aig_outputs));

		f << stringf("%s %d %d %d %d %d", ascii_mode ? "aag" : "aig", aig_m, aig_i, aig_l, aig_o, aig_a);
		f << stringf("\n");

		if (ascii_mode)
		{
			for (int i = 0; i < aig_i; i++)
				f << stringf("%d\n", 2*i+2);

			for (int i = 0; i < aig_obc; i++)
				f << stringf("%d\n", aig_outputs.at(i));

			for (int i = aig_obc; i < aig_obcj; i++)
				f << stringf("1\n");

			for (int i = aig_obc; i < aig_obcj; i++)
				f << stringf("%d\n", aig_outputs.at(i));

			for (int i = aig_obcj; i < aig_obcjf; i++)
				f << stringf("%d\n", aig_outputs.at(i));

			for (int i = 0; i < aig_a; i++)
				f << stringf("%d %d %d\n", 2*(aig_i+aig_l+i)+2, aig_gates.at(i).first, aig_gates.at(i).second);
		}
		else
		{
			for (int i = 0; i < aig_obc; i++)
				f << stringf("%d\n", aig_outputs.at(i));

			for (int i = aig_obc; i < aig_obcj; i++)
				f << stringf("1\n");

			for (int i = aig_obc; i < aig_obcj; i++)
				f << stringf("%d\n", aig_outputs.at(i));

			for (int i = aig_obcj; i < aig_obcjf; i++)
				f << stringf("%d\n", aig_outputs.at(i));

			for (int i = 0; i < aig_a; i++) {
				int lhs = 2*(aig_i+aig_l+i)+2;
				int rhs0 = aig_gates.at(i).first;
				int rhs1 = aig_gates.at(i).second;
				int delta0 = lhs - rhs0;
				int delta1 = rhs0 - rhs1;
				aiger_encode(f, delta0);
				aiger_encode(f, delta1);
			}
		}

		f << "c";

		auto write_buffer = [](std::stringstream &buffer, int i32) {
			int32_t i32_be = to_big_endian(i32);
			buffer.write(reinterpret_cast<const char*>(&i32_be), sizeof(i32_be));
		};
		std::stringstream h_buffer;
		auto write_h_buffer = std::bind(write_buffer, std::ref(h_buffer), std::placeholders::_1);
		write_h_buffer(1);
		log_debug("ciNum = %d\n", GetSize(input_bits) + GetSize(ff_bits) + GetSize(ci_bits));
		write_h_buffer(input_bits.size() + ff_bits.size() + ci_bits.size());
		log_debug("coNum = %d\n", GetSize(output_bits) + GetSize(ff_bits) + GetSize(co_bits));
		write_h_buffer(output_bits.size() + GetSize(ff_bits) + GetSize(co_bits));
		log_debug("piNum = %d\n", GetSize(input_bits) + GetSize(ff_bits));
		write_h_buffer(input_bits.size() + ff_bits.size());
		log_debug("poNum = %d\n", GetSize(output_bits) + GetSize(ff_bits));
		write_h_buffer(output_bits.size() + ff_bits.size());
		log_debug("boxNum = %d\n", GetSize(box_list));
		write_h_buffer(box_list.size());

		auto write_buffer_float = [](std::stringstream &buffer, float f32) {
			buffer.write(reinterpret_cast<const char*>(&f32), sizeof(f32));
		};
		std::stringstream i_buffer;
		auto write_i_buffer = std::bind(write_buffer_float, std::ref(i_buffer), std::placeholders::_1);
		for (auto bit : input_bits)
			write_i_buffer(arrival_times.at(bit, 0));
		//std::stringstream o_buffer;
		//auto write_o_buffer = std::bind(write_buffer_float, std::ref(o_buffer), std::placeholders::_1);
		//for (auto bit : output_bits)
		//	write_o_buffer(0);

		if (!box_list.empty() || !ff_bits.empty()) {
			RTLIL::Module *holes_module = module->design->module(stringf("%s$holes", module->name.c_str()));
			log_assert(holes_module);

			dict<IdString, std::tuple<int,int,int>> cell_cache;

			int box_count = 0;
			for (auto cell : box_list) {
				log_assert(cell);

				RTLIL::Module* box_module = module->design->module(cell->type);
				log_assert(box_module);

				auto r = cell_cache.insert(cell->type);
				auto &v = r.first->second;
				if (r.second) {
					int box_inputs = 0, box_outputs = 0;
					for (auto port_name : box_module->ports) {
						RTLIL::Wire *w = box_module->wire(port_name);
						log_assert(w);
						if (w->port_input)
							box_inputs += GetSize(w);
						if (w->port_output)
							box_outputs += GetSize(w);
					}

					// For flops only, create an extra 1-bit input that drives a new wire
					//   called "<cell>.abc9_ff.Q" that is used below
					if (box_module->get_bool_attribute("\\abc9_flop"))
					    box_inputs++;

					std::get<0>(v) = box_inputs;
					std::get<1>(v) = box_outputs;
					std::get<2>(v) = box_module->attributes.at("\\abc9_box_id").as_int();
				}

				write_h_buffer(std::get<0>(v));
				write_h_buffer(std::get<1>(v));
				write_h_buffer(std::get<2>(v));
				write_h_buffer(box_count++);
			}

			std::stringstream r_buffer;
			auto write_r_buffer = std::bind(write_buffer, std::ref(r_buffer), std::placeholders::_1);
			log_debug("flopNum = %d\n", GetSize(ff_bits));
			write_r_buffer(ff_bits.size());

			std::stringstream s_buffer;
			auto write_s_buffer = std::bind(write_buffer, std::ref(s_buffer), std::placeholders::_1);
			write_s_buffer(ff_bits.size());

			for (const auto &i : ff_bits) {
				const SigBit &d = i.first;
				const Cell *cell = i.second;

				int mergeability = cell->attributes.at(ID(abc9_mergeability)).as_int();
				log_assert(mergeability > 0);
				write_r_buffer(mergeability);

				Const init = cell->attributes.at(ID(abc9_init));
				log_assert(GetSize(init) == 1);
				if (init == State::S1)
					write_s_buffer(1);
				else if (init == State::S0)
					write_s_buffer(0);
				else {
					log_assert(init == State::Sx);
					write_s_buffer(0);
				}

				write_i_buffer(arrival_times.at(d, 0));
				//write_o_buffer(0);
			}

			f << "r";
			std::string buffer_str = r_buffer.str();
			int32_t buffer_size_be = to_big_endian(buffer_str.size());
			f.write(reinterpret_cast<const char*>(&buffer_size_be), sizeof(buffer_size_be));
			f.write(buffer_str.data(), buffer_str.size());

			f << "s";
			buffer_str = s_buffer.str();
			buffer_size_be = to_big_endian(buffer_str.size());
			f.write(reinterpret_cast<const char*>(&buffer_size_be), sizeof(buffer_size_be));
			f.write(buffer_str.data(), buffer_str.size());

			if (holes_module) {
				std::stringstream a_buffer;
				XAigerWriter writer(holes_module, true /* holes_mode */);
				writer.write_aiger(a_buffer, false /*ascii_mode*/);

				f << "a";
				std::string buffer_str = a_buffer.str();
				int32_t buffer_size_be = to_big_endian(buffer_str.size());
				f.write(reinterpret_cast<const char*>(&buffer_size_be), sizeof(buffer_size_be));
				f.write(buffer_str.data(), buffer_str.size());
			}
		}

		f << "h";
		std::string buffer_str = h_buffer.str();
		int32_t buffer_size_be = to_big_endian(buffer_str.size());
		f.write(reinterpret_cast<const char*>(&buffer_size_be), sizeof(buffer_size_be));
		f.write(buffer_str.data(), buffer_str.size());

		f << "i";
		buffer_str = i_buffer.str();
		buffer_size_be = to_big_endian(buffer_str.size());
		f.write(reinterpret_cast<const char*>(&buffer_size_be), sizeof(buffer_size_be));
		f.write(buffer_str.data(), buffer_str.size());
		//f << "o";
		//buffer_str = o_buffer.str();
		//buffer_size_be = to_big_endian(buffer_str.size());
		//f.write(reinterpret_cast<const char*>(&buffer_size_be), sizeof(buffer_size_be));
		//f.write(buffer_str.data(), buffer_str.size());

		f << stringf("Generated by %s\n", yosys_version_str);

		module->design->scratchpad_set_int("write_xaiger.num_ands", and_map.size());
		module->design->scratchpad_set_int("write_xaiger.num_wires", aig_map.size());
		module->design->scratchpad_set_int("write_xaiger.num_inputs", input_bits.size());
		module->design->scratchpad_set_int("write_xaiger.num_outputs", output_bits.size());
	}

	void write_map(std::ostream &f)
	{
		dict<int, string> input_lines;
		dict<int, string> output_lines;

		for (auto wire : module->wires())
		{
			SigSpec sig = sigmap(wire);

			for (int i = 0; i < GetSize(wire); i++)
			{
				RTLIL::SigBit b(wire, i);
				if (input_bits.count(b)) {
					int a = aig_map.at(b);
					log_assert((a & 1) == 0);
					input_lines[a] += stringf("input %d %d %s\n", (a >> 1)-1, i, log_id(wire));
				}

				if (output_bits.count(b)) {
					int o = ordered_outputs.at(b);
					int init = 2;
					output_lines[o] += stringf("output %d %d %s %d\n", o - GetSize(co_bits), i, log_id(wire), init);
					continue;
				}
			}
		}

		input_lines.sort();
		for (auto &it : input_lines)
			f << it.second;
		log_assert(input_lines.size() == input_bits.size());

		int box_count = 0;
		for (auto cell : box_list)
			f << stringf("box %d %d %s\n", box_count++, 0, log_id(cell->name));

		output_lines.sort();
		for (auto &it : output_lines)
			f << it.second;
		log_assert(output_lines.size() == output_bits.size());
	}
};

struct XAigerBackend : public Backend {
	XAigerBackend() : Backend("xaiger", "write design to XAIGER file") { }
	void help() YS_OVERRIDE
	{
		//   |---v---|---v---|---v---|---v---|---v---|---v---|---v---|---v---|---v---|---v---|
		log("\n");
		log("    write_xaiger [options] [filename]\n");
		log("\n");
		log("Write the top module (according to the (* top *) attribute or if only one module\n");
		log("is currently selected) to an XAIGER file. Any non $_NOT_, $_AND_, $_ABC9_FF_, or");
		log("non (* abc9_box_id *) cells will be converted into psuedo-inputs and\n");
		log("pseudo-outputs. Whitebox contents will be taken from the '<module-name>$holes'\n");
		log("module, if it exists.\n");
		log("\n");
		log("    -ascii\n");
		log("        write ASCII version of AIGER format\n");
		log("\n");
		log("    -map <filename>\n");
		log("        write an extra file with port and box symbols\n");
		log("\n");
	}
	void execute(std::ostream *&f, std::string filename, std::vector<std::string> args, RTLIL::Design *design) YS_OVERRIDE
	{
		bool ascii_mode = false;
		std::string map_filename;

		log_header(design, "Executing XAIGER backend.\n");

		size_t argidx;
		for (argidx = 1; argidx < args.size(); argidx++)
		{
			if (args[argidx] == "-ascii") {
				ascii_mode = true;
				continue;
			}
			if (map_filename.empty() && args[argidx] == "-map" && argidx+1 < args.size()) {
				map_filename = args[++argidx];
				continue;
			}
			break;
		}
		extra_args(f, filename, args, argidx, !ascii_mode);

		Module *top_module = design->top_module();

		if (top_module == nullptr)
			log_error("Can't find top module in current design!\n");

		if (!design->selected_whole_module(top_module))
			log_cmd_error("Can't handle partially selected module %s!\n", log_id(top_module));

		if (!top_module->processes.empty())
			log_error("Found unmapped processes in module %s: unmapped processes are not supported in XAIGER backend!\n", log_id(top_module));
		if (!top_module->memories.empty())
			log_error("Found unmapped memories in module %s: unmapped memories are not supported in XAIGER backend!\n", log_id(top_module));

		XAigerWriter writer(top_module);
		writer.write_aiger(*f, ascii_mode);

		if (!map_filename.empty()) {
			std::ofstream mapf;
			mapf.open(map_filename.c_str(), std::ofstream::trunc);
			if (mapf.fail())
				log_error("Can't open file `%s' for writing: %s\n", map_filename.c_str(), strerror(errno));
			writer.write_map(mapf);
		}
	}
} XAigerBackend;

PRIVATE_NAMESPACE_END<|MERGE_RESOLUTION|>--- conflicted
+++ resolved
@@ -184,11 +184,7 @@
 				}
 			}
 
-<<<<<<< HEAD
-		std::vector<int> arrivals;
-=======
-		dict<IdString,dict<IdString,int>> arrival_cache;
->>>>>>> 654247ab
+		dict<IdString,dict<IdString,std::vector<int>>> arrivals_cache;
 		for (auto cell : module->cells()) {
 			RTLIL::Module* inst_module = module->design->module(cell->type);
 			if (!cell->has_keep_attr()) {
@@ -214,50 +210,6 @@
 					continue;
 				}
 
-<<<<<<< HEAD
-			RTLIL::Module* inst_module = module->design->module(cell->type);
-			if (inst_module && inst_module->get_blackbox_attribute()) {
-				auto it = cell->attributes.find("\\abc9_box_seq");
-				if (it != cell->attributes.end()) {
-					int abc9_box_seq = it->second.as_int();
-					if (GetSize(box_list) <= abc9_box_seq)
-						box_list.resize(abc9_box_seq+1);
-					box_list[abc9_box_seq] = cell;
-					// Only flop boxes may have arrival times
-					//   (all others are combinatorial)
-					if (!inst_module->get_bool_attribute("\\abc9_flop"))
-						continue;
-				}
-
-				for (const auto &conn : cell->connections()) {
-					auto port_wire = inst_module->wire(conn.first);
-					if (port_wire->port_output) {
-						arrivals.clear();
-						auto it = port_wire->attributes.find("\\abc9_arrival");
-						if (it == port_wire->attributes.end())
-							continue;
-						if (it->second.flags == 0)
-							arrivals.emplace_back(it->second.as_int());
-						else
-							for (const auto &tok : split_tokens(it->second.decode_string()))
-								arrivals.push_back(atoi(tok.c_str()));
-						if (GetSize(arrivals) > 1 && GetSize(arrivals) != GetSize(port_wire))
-							log_error("%s.%s is %d bits wide but abc9_arrival = %s has %d value(s)!\n", log_id(cell->type), log_id(conn.first),
-									GetSize(port_wire), log_signal(it->second), GetSize(arrivals));
-						auto jt = arrivals.begin();
-
-#ifndef NDEBUG
-						if (ys_debug(1)) {
-							static std::set<std::pair<IdString,IdString>> seen;
-							if (seen.emplace(cell->type, conn.first).second) log("%s.%s abc9_arrival = %d\n", log_id(cell->type), log_id(conn.first), *jt);
-						}
-#endif
-
-						for (auto bit : sigmap(conn.second)) {
-							arrival_times[bit] = *jt;
-							if (arrivals.size() > 1)
-								jt++;
-=======
 				if (cell->type == "$__ABC9_FF_" &&
 						// The presence of an abc9_mergeability attribute indicates
 						//   that we do want to pass this flop to ABC
@@ -281,25 +233,45 @@
 							box_list.resize(abc9_box_seq+1);
 						box_list[abc9_box_seq] = cell;
 						// Only flop boxes may have arrival times
+						//   (all others are combinatorial)
 						if (!inst_module->get_bool_attribute("\\abc9_flop"))
 							continue;
 					}
 
-					auto &cell_arrivals = arrival_cache[cell->type];
+					auto &cell_arrivals = arrivals_cache[cell->type];
 					for (const auto &conn : cell->connections()) {
+						auto port_wire = inst_module->wire(conn.first);
+						if (!port_wire->port_output)
+							continue;
+
 						auto r = cell_arrivals.insert(conn.first);
-						auto &arrival = r.first->second;
+						auto &arrivals = r.first->second;
 						if (r.second) {
-							auto port_wire = inst_module->wire(conn.first);
-							if (port_wire->port_output) {
-								auto it = port_wire->attributes.find("\\abc9_arrival");
-								if (it != port_wire->attributes.end()) {
-									if (it->second.flags != 0)
-										log_error("Attribute 'abc9_arrival' on port '%s' of module '%s' is not an integer.\n", log_id(port_wire), log_id(cell->type));
-									arrival = it->second.as_int();
-								}
-							}
->>>>>>> 654247ab
+							auto it = port_wire->attributes.find("\\abc9_arrival");
+							if (it == port_wire->attributes.end())
+								continue;
+							if (it->second.flags == 0)
+								arrivals.emplace_back(it->second.as_int());
+							else
+								for (const auto &tok : split_tokens(it->second.decode_string()))
+									arrivals.push_back(atoi(tok.c_str()));
+						}
+
+						if (GetSize(arrivals) > 1 && GetSize(arrivals) != GetSize(port_wire))
+							log_error("%s.%s is %d bits wide but abc9_arrival = %s has %d value(s)!\n", log_id(cell->type), log_id(conn.first),
+									GetSize(port_wire), log_signal(it->second), GetSize(arrivals));
+
+						auto jt = arrivals.begin();
+#ifndef NDEBUG
+						if (ys_debug(1)) {
+							static std::set<std::pair<IdString,IdString>> seen;
+							if (seen.emplace(cell->type, conn.first).second) log("%s.%s abc9_arrival = %d\n", log_id(cell->type), log_id(conn.first), *jt);
+						}
+#endif
+						for (auto bit : sigmap(conn.second)) {
+							arrival_times[bit] = *jt;
+							if (arrivals.size() > 1)
+								jt++;
 						}
 					}
 				}
