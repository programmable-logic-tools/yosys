/*
 *  yosys -- Yosys Open SYnthesis Suite
 *
 *  Copyright (C) 2012  Clifford Wolf <clifford@clifford.at>
 *
 *  Permission to use, copy, modify, and/or distribute this software for any
 *  purpose with or without fee is hereby granted, provided that the above
 *  copyright notice and this permission notice appear in all copies.
 *
 *  THE SOFTWARE IS PROVIDED "AS IS" AND THE AUTHOR DISCLAIMS ALL WARRANTIES
 *  WITH REGARD TO THIS SOFTWARE INCLUDING ALL IMPLIED WARRANTIES OF
 *  MERCHANTABILITY AND FITNESS. IN NO EVENT SHALL THE AUTHOR BE LIABLE FOR
 *  ANY SPECIAL, DIRECT, INDIRECT, OR CONSEQUENTIAL DAMAGES OR ANY DAMAGES
 *  WHATSOEVER RESULTING FROM LOSS OF USE, DATA OR PROFITS, WHETHER IN AN
 *  ACTION OF CONTRACT, NEGLIGENCE OR OTHER TORTIOUS ACTION, ARISING OUT OF
 *  OR IN CONNECTION WITH THE USE OR PERFORMANCE OF THIS SOFTWARE.
 *
 */

#include "kernel/register.h"
#include "kernel/celltypes.h"
#include "kernel/rtlil.h"
#include "kernel/log.h"

USING_YOSYS_NAMESPACE
PRIVATE_NAMESPACE_BEGIN

struct SynthXilinxPass : public ScriptPass
{
	SynthXilinxPass() : ScriptPass("synth_xilinx", "synthesis for Xilinx FPGAs") { }

	void help() YS_OVERRIDE
	{
		//   |---v---|---v---|---v---|---v---|---v---|---v---|---v---|---v---|---v---|---v---|
		log("\n");
		log("    synth_xilinx [options]\n");
		log("\n");
		log("This command runs synthesis for Xilinx FPGAs. This command does not operate on\n");
		log("partly selected designs. At the moment this command creates netlists that are\n");
		log("compatible with 7-Series Xilinx devices.\n");
		log("\n");
		log("    -top <module>\n");
		log("        use the specified module as top module\n");
		log("\n");
		log("    -edif <file>\n");
		log("        write the design to the specified edif file. writing of an output file\n");
		log("        is omitted if this parameter is not specified.\n");
		log("\n");
		log("    -blif <file>\n");
		log("        write the design to the specified BLIF file. writing of an output file\n");
		log("        is omitted if this parameter is not specified.\n");
		log("\n");
		log("    -vpr\n");
		log("        generate an output netlist (and BLIF file) suitable for VPR\n");
		log("        (this feature is experimental and incomplete)\n");
		log("\n");
		log("    -nobram\n");
		log("        disable inference of block rams\n");
		log("\n");
		log("    -nodram\n");
		log("        disable inference of distributed rams\n");
		log("\n");
		log("    -nosrl\n");
		log("        disable inference of shift registers\n");
		log("\n");
		log("    -run <from_label>:<to_label>\n");
		log("        only run the commands between the labels (see below). an empty\n");
		log("        from label is synonymous to 'begin', and empty to label is\n");
		log("        synonymous to the end of the command list.\n");
		log("\n");
		log("    -flatten\n");
		log("        flatten design before synthesis\n");
		log("\n");
		log("    -retime\n");
		log("        run 'abc' with -dff option\n");
		log("\n");
		log("\n");
		log("The following commands are executed by this synthesis command:\n");
<<<<<<< HEAD
		log("\n");
		log("    begin:\n");
		log("        read_verilog -lib +/xilinx/cells_sim.v\n");
		log("        read_verilog -lib +/xilinx/cells_xtra.v\n");
		log("        read_verilog -lib +/xilinx/brams_bb.v\n");
		log("        hierarchy -check -top <top>\n");
		log("\n");
		log("    flatten:     (only if -flatten)\n");
		log("        proc\n");
		log("        flatten\n");
		log("\n");
		log("    coarse:\n");
		log("        synth -run coarse\n");
		log("\n");
		log("    bram: (only executed when '-nobram' is not given)\n");
		log("        memory_bram -rules +/xilinx/brams.txt\n");
		log("        techmap -map +/xilinx/brams_map.v\n");
		log("\n");
		log("    dram: (only executed when '-nodram' is not given)\n");
		log("        memory_bram -rules +/xilinx/drams.txt\n");
		log("        techmap -map +/xilinx/drams_map.v\n");
		log("\n");
		log("    fine:\n");
		log("        opt -fast -full\n");
		log("        memory_map\n");
		log("        dffsr2dff\n");
		log("        dff2dffe\n");
		log("        techmap -map +/xilinx/arith_map.v\n");
		log("        opt -full\n");
		log("        simplemap t:$dff t:$dffe (without '-nosrl' only)\n");
		log("        pmux2shiftx (without '-nosrl' only)\n");
		log("        opt_expr -mux_undef (without '-nosrl' only)\n");
		log("        shregmap -tech xilinx -minlen 3 (without '-nosrl' only)\n");
		log("        opt -fast\n");
		log("        techmap\n");
		log("        opt -fast\n");
		log("\n");
		log("    map_cells:\n");
		log("        techmap -map +/xilinx/cells_map.v\n");
		log("        clean\n");
		log("\n");
		log("    map_luts:\n");
		log("        techmap -map +/techmap.v -D _NO_POS_SR -map +/xilinx/ff_map.v\n");
		log("        abc -luts 2:2,3,6:5,10,20 [-dff]\n");
		log("        clean\n");
		log("        shregmap -minlen 3 -init -params -enpol any_or_none (without '-nosrl' only)\n");
		log("        techmap -map +/xilinx/lut_map.v -map +/xilinx/ff_map.v -map +/xilinx/cells_map.v");
		log("        dffinit -ff FDRE   Q INIT -ff FDCE   Q INIT -ff FDPE   Q INIT -ff FDSE   Q INIT \\\n");
		log("                -ff FDRE_1 Q INIT -ff FDCE_1 Q INIT -ff FDPE_1 Q INIT -ff FDSE_1 Q INIT\n");
		log("        clean\n");
		log("\n");
		log("    check:\n");
		log("        hierarchy -check\n");
		log("        stat\n");
		log("        check -noinit\n");
		log("\n");
		log("    edif:     (only if -edif)\n");
		log("        write_edif <file-name>\n");
		log("\n");
		log("    blif:     (only if -blif)\n");
		log("        write_blif <file-name>\n");
=======
		help_script();
>>>>>>> f86d153c
		log("\n");
	}

	std::string top_opt, edif_file, blif_file;
	bool flatten, retime, vpr, nobram, nodram, nosrl;

	void clear_flags() YS_OVERRIDE
	{
		top_opt = "-auto-top";
		edif_file.clear();
		blif_file.clear();
		flatten = false;
		retime = false;
		vpr = false;
		nobram = false;
		nodram = false;
		nosrl = false;
	}

	void execute(std::vector<std::string> args, RTLIL::Design *design) YS_OVERRIDE
	{
		std::string run_from, run_to;
		clear_flags();

		size_t argidx;
		for (argidx = 1; argidx < args.size(); argidx++)
		{
			if (args[argidx] == "-top" && argidx+1 < args.size()) {
				top_opt = "-top " + args[++argidx];
				continue;
			}
			if (args[argidx] == "-edif" && argidx+1 < args.size()) {
				edif_file = args[++argidx];
				continue;
			}
			if (args[argidx] == "-blif" && argidx+1 < args.size()) {
				blif_file = args[++argidx];
				continue;
			}
			if (args[argidx] == "-run" && argidx+1 < args.size()) {
				size_t pos = args[argidx+1].find(':');
				if (pos == std::string::npos)
					break;
				run_from = args[++argidx].substr(0, pos);
				run_to = args[argidx].substr(pos+1);
				continue;
			}
			if (args[argidx] == "-flatten") {
				flatten = true;
				continue;
			}
			if (args[argidx] == "-retime") {
				retime = true;
				continue;
			}
			if (args[argidx] == "-vpr") {
				vpr = true;
				continue;
			}
			if (args[argidx] == "-nobram") {
				nobram = true;
				continue;
			}
			if (args[argidx] == "-nodram") {
				nodram = true;
				continue;
			}
			if (args[argidx] == "-nosrl") {
				nosrl = true;
				continue;
			}
			break;
		}
		extra_args(args, argidx, design);

		if (!design->full_selection())
			log_cmd_error("This command only operates on fully selected designs!\n");

		log_header(design, "Executing SYNTH_XILINX pass.\n");
		log_push();

		run_script(design, run_from, run_to);

		log_pop();
	}

	void script() YS_OVERRIDE
	{
		if (check_label("begin")) {
			if (vpr)
				run("read_verilog -lib -D_EXPLICIT_CARRY +/xilinx/cells_sim.v");
			else
				run("read_verilog -lib +/xilinx/cells_sim.v");

			run("read_verilog -lib +/xilinx/cells_xtra.v");

			if (!nobram || help_mode)
				run("read_verilog -lib +/xilinx/brams_bb.v", "(skip if '-nobram')");

			run(stringf("hierarchy -check %s", top_opt.c_str()));
		}

		if (check_label("flatten", "(with '-flatten' only)")) {
			if (flatten || help_mode) {
				run("proc");
				run("flatten");
			}
		}

		if (check_label("coarse")) {
			run("synth -run coarse");
		}

		if (check_label("bram", "(skip if '-nobram')")) {
			if (!nobram || help_mode) {
				run("memory_bram -rules +/xilinx/brams.txt");
				run("techmap -map +/xilinx/brams_map.v");
			}
		}

		if (check_label("dram", "(skip if '-nodram')")) {
			if (!nodram || help_mode) {
				run("memory_bram -rules +/xilinx/drams.txt");
				run("techmap -map +/xilinx/drams_map.v");
			}
		}

<<<<<<< HEAD
		if (check_label(active, run_from, run_to, "fine"))
		{
			if (!nosrl) {
				// shregmap -tech xilinx can cope with $shiftx and $mux
				//   cells for identifiying variable-length shift registers,
				//   so attempt to convert $pmux-es to the former
				Pass::call(design, "pmux2shiftx");
			}

			Pass::call(design, "opt -fast -full");
			Pass::call(design, "memory_map");
			Pass::call(design, "dffsr2dff");
			Pass::call(design, "dff2dffe");
=======
		if (check_label("fine")) {
			run("opt -fast");
			run("memory_map");
			run("dffsr2dff");
			run("dff2dffe");
>>>>>>> f86d153c

			if (!vpr || help_mode)
				run("techmap -map +/xilinx/arith_map.v");
			else
				run("techmap -map +/xilinx/arith_map.v -D _EXPLICIT_CARRY");

<<<<<<< HEAD
			Pass::call(design, "opt -full");

			if (!nosrl) {
				// shregmap operates on bit-level flops, not word-level,
				//   so break those down here
				Pass::call(design, "simplemap t:$dff t:$dffe");
				Pass::call(design, "show -format pdf -prefix show *depth=3*");
				// shregmap with '-tech xilinx' infers variable length shift regs
				Pass::call(design, "shregmap -tech xilinx -minlen 3");
				Pass::call(design, "opt -fast");
			}

			Pass::call(design, "techmap");
			Pass::call(design, "opt -fast");
		}

		if (check_label(active, run_from, run_to, "map_cells"))
		{
			Pass::call(design, "techmap -map +/xilinx/cells_map.v");
			Pass::call(design, "clean");
=======
			run("hierarchy -check");
			run("opt -fast");
		}

		if (check_label("map_cells"))
		{
			if (!nosrl || help_mode) {
				// shregmap operates on bit-level flops, not word-level,
				//   so break those down here
				run("simplemap t:$dff t:$dffe", "(skip if '-nosrl')");
				// shregmap -tech xilinx can cope with $shiftx and $mux
				//   cells for identifiying variable-length shift registers,
				//   so attempt to convert $pmux-es to the former
				run("pmux2shiftx", "(skip if '-nosrl')");
				// pmux2shiftx can leave behind a $pmux with a single entry
				//   -- need this to clean that up before shregmap
				run("opt_expr -mux_undef", "(skip if '-nosrl')");
				// shregmap with '-tech xilinx' infers variable length shift regs
				run("shregmap -tech xilinx -minlen 3", "(skip if '-nosrl')");
			}

			run("techmap -map +/xilinx/cells_map.v");
			run("clean");
>>>>>>> f86d153c
		}

		if (check_label("map_luts"))
		{
<<<<<<< HEAD
			Pass::call(design, "abc -luts 2:2,3,6:5,10,20" + string(retime ? " -dff" : ""));
			Pass::call(design, "clean");
=======
			run("opt -full");
			run("techmap -map +/techmap.v -D _NO_POS_SR -map +/xilinx/ff_map.v");
			if (help_mode)
				run("abc -luts 2:2,3,6:5,10,20 [-dff]");
			else
				run("abc -luts 2:2,3,6:5,10,20" + string(retime ? " -dff" : ""));
			run("clean");
>>>>>>> f86d153c
			// This shregmap call infers fixed length shift registers after abc
			//   has performed any necessary retiming
			if (!nosrl || help_mode)
				run("shregmap -minlen 3 -init -params -enpol any_or_none", "(skip if '-nosrl')");
			run("techmap -map +/xilinx/lut_map.v -map +/xilinx/ff_map.v -map +/xilinx/cells_map.v");
			run("dffinit -ff FDRE Q INIT -ff FDCE Q INIT -ff FDPE Q INIT -ff FDSE Q INIT "
					"-ff FDRE_1 Q INIT -ff FDCE_1 Q INIT -ff FDPE_1 Q INIT -ff FDSE_1 Q INIT");
			run("clean");
		}

		if (check_label("check"))
		{
			run("hierarchy -check");
			run("stat");
			run("check -noinit");
		}

		if (check_label("edif"))
		{
			if (!edif_file.empty() || help_mode)
				run(stringf("write_edif -pvector bra %s", edif_file.c_str()));
		}

		if (check_label("blif"))
		{
			if (!blif_file.empty() || help_mode)
				run(stringf("write_blif %s", edif_file.c_str()));
		}
	}
} SynthXilinxPass;

PRIVATE_NAMESPACE_END<|MERGE_RESOLUTION|>--- conflicted
+++ resolved
@@ -76,71 +76,7 @@
 		log("\n");
 		log("\n");
 		log("The following commands are executed by this synthesis command:\n");
-<<<<<<< HEAD
-		log("\n");
-		log("    begin:\n");
-		log("        read_verilog -lib +/xilinx/cells_sim.v\n");
-		log("        read_verilog -lib +/xilinx/cells_xtra.v\n");
-		log("        read_verilog -lib +/xilinx/brams_bb.v\n");
-		log("        hierarchy -check -top <top>\n");
-		log("\n");
-		log("    flatten:     (only if -flatten)\n");
-		log("        proc\n");
-		log("        flatten\n");
-		log("\n");
-		log("    coarse:\n");
-		log("        synth -run coarse\n");
-		log("\n");
-		log("    bram: (only executed when '-nobram' is not given)\n");
-		log("        memory_bram -rules +/xilinx/brams.txt\n");
-		log("        techmap -map +/xilinx/brams_map.v\n");
-		log("\n");
-		log("    dram: (only executed when '-nodram' is not given)\n");
-		log("        memory_bram -rules +/xilinx/drams.txt\n");
-		log("        techmap -map +/xilinx/drams_map.v\n");
-		log("\n");
-		log("    fine:\n");
-		log("        opt -fast -full\n");
-		log("        memory_map\n");
-		log("        dffsr2dff\n");
-		log("        dff2dffe\n");
-		log("        techmap -map +/xilinx/arith_map.v\n");
-		log("        opt -full\n");
-		log("        simplemap t:$dff t:$dffe (without '-nosrl' only)\n");
-		log("        pmux2shiftx (without '-nosrl' only)\n");
-		log("        opt_expr -mux_undef (without '-nosrl' only)\n");
-		log("        shregmap -tech xilinx -minlen 3 (without '-nosrl' only)\n");
-		log("        opt -fast\n");
-		log("        techmap\n");
-		log("        opt -fast\n");
-		log("\n");
-		log("    map_cells:\n");
-		log("        techmap -map +/xilinx/cells_map.v\n");
-		log("        clean\n");
-		log("\n");
-		log("    map_luts:\n");
-		log("        techmap -map +/techmap.v -D _NO_POS_SR -map +/xilinx/ff_map.v\n");
-		log("        abc -luts 2:2,3,6:5,10,20 [-dff]\n");
-		log("        clean\n");
-		log("        shregmap -minlen 3 -init -params -enpol any_or_none (without '-nosrl' only)\n");
-		log("        techmap -map +/xilinx/lut_map.v -map +/xilinx/ff_map.v -map +/xilinx/cells_map.v");
-		log("        dffinit -ff FDRE   Q INIT -ff FDCE   Q INIT -ff FDPE   Q INIT -ff FDSE   Q INIT \\\n");
-		log("                -ff FDRE_1 Q INIT -ff FDCE_1 Q INIT -ff FDPE_1 Q INIT -ff FDSE_1 Q INIT\n");
-		log("        clean\n");
-		log("\n");
-		log("    check:\n");
-		log("        hierarchy -check\n");
-		log("        stat\n");
-		log("        check -noinit\n");
-		log("\n");
-		log("    edif:     (only if -edif)\n");
-		log("        write_edif <file-name>\n");
-		log("\n");
-		log("    blif:     (only if -blif)\n");
-		log("        write_blif <file-name>\n");
-=======
 		help_script();
->>>>>>> f86d153c
 		log("\n");
 	}
 
@@ -268,95 +204,48 @@
 			}
 		}
 
-<<<<<<< HEAD
-		if (check_label(active, run_from, run_to, "fine"))
-		{
-			if (!nosrl) {
-				// shregmap -tech xilinx can cope with $shiftx and $mux
-				//   cells for identifiying variable-length shift registers,
-				//   so attempt to convert $pmux-es to the former
-				Pass::call(design, "pmux2shiftx");
-			}
-
-			Pass::call(design, "opt -fast -full");
-			Pass::call(design, "memory_map");
-			Pass::call(design, "dffsr2dff");
-			Pass::call(design, "dff2dffe");
-=======
 		if (check_label("fine")) {
 			run("opt -fast");
 			run("memory_map");
 			run("dffsr2dff");
 			run("dff2dffe");
->>>>>>> f86d153c
+
+			// shregmap -tech xilinx can cope with $shiftx and $mux
+			//   cells for identifiying variable-length shift registers,
+			//   so attempt to convert $pmux-es to the former
+			if (!nosrl || help_mode)
+				run("pmux2shiftx", "(skip if '-nosrl')");
+
+			run("opt -full");
 
 			if (!vpr || help_mode)
 				run("techmap -map +/xilinx/arith_map.v");
 			else
 				run("techmap -map +/xilinx/arith_map.v -D _EXPLICIT_CARRY");
 
-<<<<<<< HEAD
-			Pass::call(design, "opt -full");
-
-			if (!nosrl) {
-				// shregmap operates on bit-level flops, not word-level,
-				//   so break those down here
-				Pass::call(design, "simplemap t:$dff t:$dffe");
-				Pass::call(design, "show -format pdf -prefix show *depth=3*");
-				// shregmap with '-tech xilinx' infers variable length shift regs
-				Pass::call(design, "shregmap -tech xilinx -minlen 3");
-				Pass::call(design, "opt -fast");
-			}
-
-			Pass::call(design, "techmap");
-			Pass::call(design, "opt -fast");
-		}
-
-		if (check_label(active, run_from, run_to, "map_cells"))
-		{
-			Pass::call(design, "techmap -map +/xilinx/cells_map.v");
-			Pass::call(design, "clean");
-=======
-			run("hierarchy -check");
-			run("opt -fast");
-		}
-
-		if (check_label("map_cells"))
-		{
 			if (!nosrl || help_mode) {
 				// shregmap operates on bit-level flops, not word-level,
 				//   so break those down here
 				run("simplemap t:$dff t:$dffe", "(skip if '-nosrl')");
-				// shregmap -tech xilinx can cope with $shiftx and $mux
-				//   cells for identifiying variable-length shift registers,
-				//   so attempt to convert $pmux-es to the former
-				run("pmux2shiftx", "(skip if '-nosrl')");
-				// pmux2shiftx can leave behind a $pmux with a single entry
-				//   -- need this to clean that up before shregmap
-				run("opt_expr -mux_undef", "(skip if '-nosrl')");
 				// shregmap with '-tech xilinx' infers variable length shift regs
 				run("shregmap -tech xilinx -minlen 3", "(skip if '-nosrl')");
 			}
 
-			run("techmap -map +/xilinx/cells_map.v");
+			run("techmap");
+			run("opt -fast");
+		}
+
+		if (check_label("map_cells")) {
+			run("techmap -map +/techmap.v -map +/xilinx/cells_map.v");
 			run("clean");
->>>>>>> f86d153c
-		}
-
-		if (check_label("map_luts"))
-		{
-<<<<<<< HEAD
-			Pass::call(design, "abc -luts 2:2,3,6:5,10,20" + string(retime ? " -dff" : ""));
-			Pass::call(design, "clean");
-=======
-			run("opt -full");
-			run("techmap -map +/techmap.v -D _NO_POS_SR -map +/xilinx/ff_map.v");
+		}
+
+		if (check_label("map_luts")) {
 			if (help_mode)
 				run("abc -luts 2:2,3,6:5,10,20 [-dff]");
 			else
 				run("abc -luts 2:2,3,6:5,10,20" + string(retime ? " -dff" : ""));
 			run("clean");
->>>>>>> f86d153c
 			// This shregmap call infers fixed length shift registers after abc
 			//   has performed any necessary retiming
 			if (!nosrl || help_mode)
@@ -367,21 +256,18 @@
 			run("clean");
 		}
 
-		if (check_label("check"))
-		{
+		if (check_label("check")) {
 			run("hierarchy -check");
 			run("stat");
 			run("check -noinit");
 		}
 
-		if (check_label("edif"))
-		{
+		if (check_label("edif")) {
 			if (!edif_file.empty() || help_mode)
 				run(stringf("write_edif -pvector bra %s", edif_file.c_str()));
 		}
 
-		if (check_label("blif"))
-		{
+		if (check_label("blif")) {
 			if (!blif_file.empty() || help_mode)
 				run(stringf("write_blif %s", edif_file.c_str()));
 		}
